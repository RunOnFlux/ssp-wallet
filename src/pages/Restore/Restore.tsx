--- conflicted
+++ resolved
@@ -295,12 +295,6 @@
     // first clean all data from localForge and secureLocalStorage
     secureLocalStorage.clear();
     localForage
-<<<<<<< HEAD
-      .clear()
-      .then(async () => {
-        if (browser?.storage?.session) {
-          await browser.storage.session.clear();
-=======
       .getItem(`wallets-${identityChain}`)
       .then(async (wallets) => {
         if (!wallets) {
@@ -309,9 +303,8 @@
         } else {
           await localForage.setItem('activeChain', identityChain);
         }
-        if (chrome?.storage?.session) {
-          await chrome.storage.session.clear();
->>>>>>> ac02fc60
+        if (browser?.storage?.session) {
+          await browser.storage.session.clear();
         }
         const mnemonicBlob = await passworderEncrypt(
           password,
