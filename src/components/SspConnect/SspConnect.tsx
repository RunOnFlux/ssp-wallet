--- conflicted
+++ resolved
@@ -39,15 +39,12 @@
   const [message, setMessage] = useState('');
   const [chain, setChain] = useState('');
   const [amount, setAmount] = useState('');
-<<<<<<< HEAD
   const browser = window.chrome || window.browser;
-=======
   const [contract, setContract] = useState('');
   const [openChainsInfo, setOpenChainsInfo] = useState(false);
   const [userOnlyChains, setUserOnlyChains] = useState(false);
   const [openTokensInfo, setOpenTokensInfo] = useState(false);
   const [openAddressesInfo, setOpenAddressesInfo] = useState(false);
->>>>>>> 547c15d9
 
   useEffect(() => {
     console.log(sspConnectMessage);
@@ -88,13 +85,8 @@
     }
   }, [sspConnectType]);
 
-<<<<<<< HEAD
-  const signMessageAction = (data: signMessageData | null) => {
+  const generalAction = (data: signMessageData | null) => {
     if (browser?.runtime?.sendMessage) {
-=======
-  const generalAction = (data: signMessageData | null) => {
-    if (chrome?.runtime?.sendMessage) {
->>>>>>> 547c15d9
       // we do not use sendResponse, instead we are sending new message
       if (!data) {
         // reject message
