--- conflicted
+++ resolved
@@ -68,12 +68,8 @@
     "@eslint/js": "9.22.0",
     "@types/bchaddrjs": "0.4.3",
     "@types/chai": "4.3.20",
-<<<<<<< HEAD
-    "@types/chrome": "0.0.305",
+    "@types/chrome": "0.0.309",
     "@types/firefox-webext-browser": "120.0.4",
-=======
-    "@types/chrome": "0.0.309",
->>>>>>> ac02fc60
     "@types/mocha": "10.0.10",
     "@types/node": "22.13.10",
     "@types/react": "19.0.10",
